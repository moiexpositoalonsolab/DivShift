--- conflicted
+++ resolved
@@ -246,10 +246,6 @@
         # important to drop the last batch if smaller than batch_size during forward pass
         train_loader = DataLoader(train_dset, args.batch_size,
                                   shuffle=True, num_workers=args.processes, drop_last=True)
-<<<<<<< HEAD
-=======
-        # Get test dataset set up
->>>>>>> 37bd55a6
         print('setting up test dataset')
         # for training, the test dataset is dataset used to train on
         # so early stopping is done on in-distribution data
@@ -409,20 +405,10 @@
     # restart manually by specifying full exp_id
     if args.restart == 'manual':
 
-<<<<<<< HEAD
-
-    if args.restart:
-
-        full_exp_id = args.exp_id
-
-        save_dir = f'{args.save_dir}finetune_results/{args.exp_id}/'
-        bestmodel = f"{args.save_dir}/finetune_results/{args.exp_id}/{args.exp_id}_best_model.pth" 
-=======
         save_dir = f'{args.model_dir}/divshift_models/{args.exp_id}/'
         finished = glob.glob(f"{save_dir}{args.exp_id}_epoch*.pth")
         maxepoch = max([int(f.split('epoch')[-1].split('.pth')[0]) for f in finished])
         bestmodel = f"{args.model_dir}/divshift_models/{args.exp_id}/{args.exp_id}_best_model.pth" 
->>>>>>> 37bd55a6
         bestepoch =  torch.load(bestmodel, map_location=torch.device('cpu'))['epoch']
         finished = glob.glob(f"{save_dir}{args.exp_id}_epoch*.pth")
         if len(finished) > 0:
@@ -437,13 +423,6 @@
         else:
             epoch = bestepoch
             restart_epoch = 'best_model'
-<<<<<<< HEAD
-        
-=======
-        else:
-            epoch = maxepoch
-            restart_epoch = f"epoch{epoch}"
->>>>>>> 37bd55a6
         print(f"restarting {args.exp_id} from epoch {epoch}")
         model_weights = f"{save_dir}{args.exp_id}_{restart_epoch}.pth"
         hyperparams = f"{save_dir}{args.exp_id}_hyperparams.json"
