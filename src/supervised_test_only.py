--- conflicted
+++ resolved
@@ -120,11 +120,8 @@
         print(model.conv1.weight[0]) # shows random weights
         model.fc = nn.Linear(model.fc.in_features, len(label_dict))
         model.load_state_dict(modeldata["model_state_dict"], strict=True)
-<<<<<<< HEAD
         print(model.conv1.weight[0]) # should show pretrained weights
-=======
         print(f"loaded model from {modeldata['epoch']}")
->>>>>>> 41e75c83
     lastmodel = f"{args.model_dir}/finetune_results/{args.exp_id}/{args.exp_id}_epoch{hyperparams.num_epochs - 1}.pth"
     if not os.path.exists(lastmodel):
         raise ValueError(f"WARNING: {args.exp_id} has not finished training! Best epoch is {bestepoch} and total number of expeced epochs is {hyperparams.num_epochs }")
